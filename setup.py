--- conflicted
+++ resolved
@@ -6,11 +6,7 @@
 
 setup(
     name="colorir",
-<<<<<<< HEAD
-    version="1.3.0",
-=======
     version="1.2.7",
->>>>>>> 081159d7
     packages=["colorir"],
     url="https://github.com/aleferna12/colorir",
     license="MIT",
@@ -21,6 +17,5 @@
     long_description_content_type="text/x-rst",
     project_urls={"Documentation": "https://colorir.readthedocs.io/en/latest/"},
     include_package_data=True,
-    python_requires=">=3.6",
-    install_requires=["colormath"]
+    python_requires=">=3.6"
 )