--- conflicted
+++ resolved
@@ -23,11 +23,7 @@
 author = 'Alexandre Fernandes'
 
 # The full version, including alpha/beta/rc tags
-<<<<<<< HEAD
-release = '1.3.0'
-=======
 release = '1.2.7'
->>>>>>> 081159d7
 
 
 # -- General configuration ---------------------------------------------------
